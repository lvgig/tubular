--- conflicted
+++ resolved
@@ -164,17 +164,13 @@
 
     """
 
-<<<<<<< HEAD
     def __init__(
         self,
         column: str,
         new_column_name: str,
-        cut_kwargs: dict = {},
+        cut_kwargs: dict | None = None,
         **kwargs,
     ) -> None:
-=======
-    def __init__(self, column, new_column_name, cut_kwargs=None, **kwargs) -> None:
->>>>>>> 60565197
         if type(column) is not str:
             msg = f"{self.classname()}: column arg (name of column) should be a single str giving the column to discretise"
             raise TypeError(msg)
@@ -273,17 +269,10 @@
 
     def __init__(
         self,
-<<<<<<< HEAD
         pd_method_name: str,
         columns: list[str],
         new_column_name: str,
-        pd_method_kwargs: dict = {"axis": 0},
-=======
-        pd_method_name,
-        columns,
-        new_column_name,
-        pd_method_kwargs=None,
->>>>>>> 60565197
+        pd_method_kwargs: dict | None = None,
         **kwargs,
     ) -> None:
         """Performs input checks not done in either DataFrameMethodTransformer.__init__ or BaseTransformer.__init__."""
@@ -365,26 +354,19 @@
 
     """
 
-<<<<<<< HEAD
     def __init__(
         self,
         columns: str | list[str] | None,
         scaler_type: str,
-        scaler_kwargs: dict = {},
+        scaler_kwargs: dict | None = None,
         **kwargs,
     ) -> None:
-        if type(scaler_kwargs) is not dict:
-            msg = f"{self.classname()}: scaler_kwargs should be a dict but got type {type(scaler_kwargs)}"
-            raise TypeError(msg)
-=======
-    def __init__(self, columns, scaler_type, scaler_kwargs=None, **kwargs) -> None:
         if scaler_kwargs is None:
             scaler_kwargs = {}
         else:
             if type(scaler_kwargs) is not dict:
                 msg = f"{self.classname()}: scaler_kwargs should be a dict but got type {type(scaler_kwargs)}"
                 raise TypeError(msg)
->>>>>>> 60565197
 
         for i, k in enumerate(scaler_kwargs.keys()):
             if type(k) is not str:
