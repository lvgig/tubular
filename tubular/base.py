--- conflicted
+++ resolved
@@ -462,7 +462,10 @@
             **self.pd_method_kwargs
         )
 
-<<<<<<< HEAD
+        if self.drop_original:
+
+            X.drop(self.columns, axis=1, inplace=True)
+
         return X
 
 
@@ -660,10 +663,5 @@
         # X[self.new_column_name] = getattr(X[self.columns], self.pd_method_name)(
         #            **self.pd_method_kwargs
         #        )
-=======
-        if self.drop_original:
-
-            X.drop(self.columns, axis=1, inplace=True)
->>>>>>> 608fb6d8
 
         return X