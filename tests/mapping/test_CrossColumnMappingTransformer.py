--- conflicted
+++ resolved
@@ -118,8 +118,6 @@
             msg_tag="expected output from cross column mapping transformer",
         )
 
-<<<<<<< HEAD
-=======
     def test_mappings_unchanged(
         self,
         minimal_attribute_dict,
@@ -149,7 +147,6 @@
             msg=f"{self.transformer_name}.transform has changed self.mappings unexpectedly",
         )
 
->>>>>>> db24bc3b
 
 class TestOtherBaseBehaviour(OtherBaseBehaviourTests):
     """
