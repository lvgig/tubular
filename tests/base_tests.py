--- conflicted
+++ resolved
@@ -270,23 +270,15 @@
     ):
         """Test fit does not change X."""
 
-<<<<<<< HEAD
-        df = d.create_df_1()
-=======
         df = minimal_dataframe_lookup[self.transformer_name]
         original_df = copy.deepcopy(df)
->>>>>>> 55468316
 
         x = initialized_transformers[self.transformer_name]
 
         x.fit(df)
 
         ta.equality.assert_equal_dispatch(
-<<<<<<< HEAD
-            expected=d.create_df_1(),
-=======
             expected=original_df,
->>>>>>> 55468316
             actual=df,
             msg="Check X not changing during fit",
         )
@@ -595,12 +587,8 @@
     ):
         """Test that the original dataframe is not transformed when transform method used."""
 
-<<<<<<< HEAD
-        df = d.create_df_12()
-=======
         df = minimal_dataframe_lookup[self.transformer_name]
         original_df = copy.deepcopy(df)
->>>>>>> 55468316
 
         x = initialized_transformers[self.transformer_name]
 
@@ -608,11 +596,7 @@
 
         _ = x.transform(df)
 
-<<<<<<< HEAD
-        pd.testing.assert_frame_equal(df, d.create_df_12())
-=======
         pd.testing.assert_frame_equal(df, original_df)
->>>>>>> 55468316
 
 
 class DropOriginalTransformMixinTests:
