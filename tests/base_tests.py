# tests to apply to all columns str or list transformers
import re

import numpy as np
import pandas as pd
import pytest
import sklearn.base as b

import tests.test_data as d


class GenericInitTests:
    """
    Generic tests for transformer.init(). This test class does not contain tests for the behaviours
    associated with the "columns" argument because the structure of this argument varies between
    transformers. In this file are other test classes that inherit from this one which are specific
    to the different "columns" argument structures. Please choose the appropriate one of them to inherit
    when writing tests unless the transformer is a special case and needs unique tests written for
    "columns", in which case inherit this class.

    Note this class name deliberately avoids starting with "Tests" so that the tests are not run on import.
    """

    def test_print(self, initialized_transformers):
        """Test that transformer can be printed.
        If an error is raised in this test it will not prevent the transformer from working correctly,
        but will stop other unit tests passing.
        """

        print(initialized_transformers[self.transformer_name])

    def test_clone(self, initialized_transformers):
        """Test that transformer can be used in sklearn.base.clone function."""

        b.clone(initialized_transformers[self.transformer_name])

    @pytest.mark.parametrize("non_bool", [1, "True", {"a": 1}, [1, 2], None])
    def test_verbose_non_bool_error(
        self,
        non_bool,
        minimal_attribute_dict,
        uninitialized_transformers,
    ):
        """Test an error is raised if verbose is not specified as a bool."""

        with pytest.raises(
            TypeError,
            match=f"{self.transformer_name}: verbose must be a bool",
        ):
            uninitialized_transformers[self.transformer_name](
                verbose=non_bool,
                **minimal_attribute_dict[self.transformer_name],
            )

<<<<<<< HEAD
=======
    @pytest.mark.parametrize("non_bool", [1, "True", {"a": 1}, [1, 2], None])
    def test_copy_non_bool_error(
        self,
        non_bool,
        minimal_attribute_dict,
        uninitialized_transformers,
    ):
        """Test an error is raised if copy is not specified as a bool."""

        with pytest.raises(
            TypeError,
            match=f"{self.transformer_name}: copy must be a bool",
        ):
            uninitialized_transformers[self.transformer_name](
                copy=non_bool,
                **minimal_attribute_dict[self.transformer_name],
            )

>>>>>>> 1ef0ea95

class ColumnStrListInitTests(GenericInitTests):
    """
    Tests for BaseTransformer.init() behaviour specific to when a transformer takes columns as string or list.
    Note this deliberately avoids starting with "Tests" so that the tests are not run on import.
    """

    def test_columns_empty_list_error(
        self,
        minimal_attribute_dict,
        uninitialized_transformers,
    ):
        """Test an error is raised if columns is specified as an empty list."""

        args = minimal_attribute_dict[self.transformer_name].copy()
        args["columns"] = []

        with pytest.raises(ValueError):
            uninitialized_transformers[self.transformer_name](**args)

    @pytest.mark.parametrize("non_string", [1, True, {"a": 1}, [1, 2], None])
    def test_columns_list_element_error(
        self,
        non_string,
        minimal_attribute_dict,
        uninitialized_transformers,
    ):
        """Test an error is raised if columns list contains non-string elements."""

        args = minimal_attribute_dict[self.transformer_name].copy()
        args["columns"] = [non_string, non_string]

        with pytest.raises(
            TypeError,
            match=re.escape(
                f"{self.transformer_name}: each element of columns should be a single (string) column name",
            ),
        ):
            uninitialized_transformers[self.transformer_name](**args)

    @pytest.mark.parametrize("non_string_or_list", [1, True, {"a": 1}, None])
    def test_columns_non_string_or_list_error(
        self,
        non_string_or_list,
        minimal_attribute_dict,
        uninitialized_transformers,
    ):
        """Test an error is raised if columns is not passed as a string or list."""

        args = minimal_attribute_dict[self.transformer_name].copy()
        args["columns"] = non_string_or_list

        with pytest.raises(
            TypeError,
            match=re.escape(
                f"{self.transformer_name}: columns must be a string or list with the columns to be pre-processed (if specified)",
            ),
        ):
            uninitialized_transformers[self.transformer_name](**args)


class ColumnsFromDictInitTests(GenericInitTests):
    """
    Tests for BaseTransformer.init() behaviour specific to when a transformer reads columns from a dict.
    Note this deliberately avoids starting with "Tests" so that the tests are not run on import.
    """

    @pytest.mark.parametrize("non_string", [1, True, None])
    def test_columns_list_element_error(
        self,
        non_string,
        minimal_attribute_dict,
        uninitialized_transformers,
    ):
        """Test an error is raised if columns list contains non-string elements."""

        args = minimal_attribute_dict[self.transformer_name].copy()
        args["mappings"][non_string] = {1: 2, 3: 4}

        with pytest.raises(
            TypeError,
            match=re.escape(
                f"{self.transformer_name}: each element of columns should be a single (string) column name",
            ),
        ):
            uninitialized_transformers[self.transformer_name](**args)


class GenericFitTests:
    """
    Generic tests for transformer.fit().
    Note this deliberately avoids starting with "Tests" so that the tests are not run on import.
    """

    def test_fit_returns_self(
        self,
        initialized_transformers,
    ):
        """Test fit returns self?."""

        df = d.create_numeric_df_1()

        x = initialized_transformers[self.transformer_name]

        x_fitted = x.fit(df, df["c"])

        assert (
            x_fitted is x
        ), f"Returned value from {self.transformer_name}.fit not as expected."

    @pytest.mark.parametrize("non_df", [1, True, "a", [1, 2], {"a": 1}, None])
    def test_X_non_df_error(
        self,
        initialized_transformers,
        non_df,
    ):
        """Test an error is raised if X is not passed as a pd.DataFrame."""

        df = d.create_numeric_df_1()

        x = initialized_transformers[self.transformer_name]

        with pytest.raises(
            TypeError,
            match=f"{self.transformer_name}: X should be a pd.DataFrame",
        ):
            x.fit(non_df, df["a"])

    @pytest.mark.parametrize("non_series", [1, True, "a", [1, 2], {"a": 1}])
    def test_non_pd_type_error(
        self,
        non_series,
        initialized_transformers,
    ):
        """Test an error is raised if y is not passed as a pd.Series."""

        df = d.create_numeric_df_1()

        x = initialized_transformers[self.transformer_name]

        with pytest.raises(
            TypeError,
            match=f"{self.transformer_name}: unexpected type for y, should be a pd.Series",
        ):
            x.fit(X=df, y=non_series)

    def test_X_no_rows_error(
        self,
        initialized_transformers,
    ):
        """Test an error is raised if X has no rows."""

        x = initialized_transformers[self.transformer_name]

        df = pd.DataFrame(columns=["a", "b", "c"])

        with pytest.raises(
            ValueError,
            match=re.escape(f"{self.transformer_name}: X has no rows; (0, 3)"),
        ):
            x.fit(df, df["a"])

    def test_Y_no_rows_error(
        self,
        initialized_transformers,
    ):
        """Test an error is raised if Y has no rows."""

        x = initialized_transformers[self.transformer_name]

        df = pd.DataFrame({"a": 1, "b": "wow", "c": np.nan}, index=[0])

        with pytest.raises(
            ValueError,
            match=re.escape(f"{self.transformer_name}: y is empty; (0,)"),
        ):
            x.fit(X=df, y=pd.Series(name="d", dtype=object))

    def test_unexpected_kwarg_error(
        self,
        minimal_attribute_dict,
        uninitialized_transformers,
    ):
        with pytest.raises(
            TypeError,
            match=re.escape(
                "__init__() got an unexpected keyword argument 'unexpected_kwarg'",
            ),
        ):
            uninitialized_transformers[self.transformer_name](
                unexpected_kwarg="spanish inquisition",
                **minimal_attribute_dict[self.transformer_name],
            )


class GenericTransformTests:
    """
    Generic tests for transformer.transform().
    Note this deliberately avoids starting with "Tests" so that the tests are not run on import.
    """

    @pytest.mark.parametrize("non_df", [1, True, "a", [1, 2], {"a": 1}, None])
    def test_non_pd_type_error(
        self,
        non_df,
        initialized_transformers,
    ):
        """Test that an error is raised in transform is X is not a pd.DataFrame."""

        df = d.create_df_10()

        x = initialized_transformers[self.transformer_name]

        x_fitted = x.fit(df, df["c"])

        with pytest.raises(
            TypeError,
            match=f"{self.transformer_name}: X should be a pd.DataFrame",
        ):
            x_fitted.transform(X=non_df)

    def test_copy_returned(self, minimal_attribute_dict, uninitialized_transformers):
        """Test check that a copy is returned if copy is set to True"""
        df = d.create_df_10()

        x = uninitialized_transformers[self.transformer_name](
            copy=True,
            **minimal_attribute_dict[self.transformer_name],
        )

        x = x.fit(df, df["c"])

        df_transformed = x.transform(df)

        assert df_transformed is not df

    def test_no_rows_error(self, initialized_transformers):
        """Test an error is raised if X has no rows."""
        df = d.create_df_10()

        x = initialized_transformers[self.transformer_name]

        x = x.fit(df, df["c"])

        df = pd.DataFrame(columns=["a", "b", "c"])

        with pytest.raises(
            ValueError,
            match=re.escape(f"{self.transformer_name}: X has no rows; (0, 3)"),
        ):
            x.transform(df)


class ColumnsCheckTests:
    """
    Tests for columns_check method.
    Note this deliberately avoids starting with "Tests" so that the tests are not run on import.
    """

    def test_non_pd_df_error(
        self,
        initialized_transformers,
    ):
        """Test an error is raised if X is not passed as a pd.DataFrame."""

        x = initialized_transformers[self.transformer_name]

        with pytest.raises(
            TypeError,
            match=f"{self.transformer_name}: X should be a pd.DataFrame",
        ):
            x.columns_check(X=[1, 2, 3, 4, 5, 6])

    @pytest.mark.parametrize("non_list", [1, True, {"a": 1}, None, "True"])
    def test_columns_not_list_error(
        self,
        non_list,
        initialized_transformers,
    ):
        """Test an error is raised if self.columns is not a list."""
        df = d.create_df_1()

        x = initialized_transformers[self.transformer_name]

        x.columns = non_list

        with pytest.raises(
            TypeError,
            match=f"{self.transformer_name}: self.columns should be a list",
        ):
            x.columns_check(X=df)

    def test_columns_not_in_X_error(
        self,
        initialized_transformers,
    ):
        """Test an error is raised if self.columns contains a value not in X."""
        df = d.create_df_1()

        x = initialized_transformers[self.transformer_name]

        x.columns = ["a", "z"]

        with pytest.raises(ValueError):
            x.columns_check(X=df)


class CombineXYTests:
    """
    Tests for the BaseTransformer._combine_X_y method.
    Note this deliberately avoids starting with "Tests" so that the tests are not run on import.
    """

    @pytest.mark.parametrize("non_df", [1, True, "a", [1, 2], {"a": 1}, None])
    def test_X_not_DataFrame_error(
        self,
        non_df,
        initialized_transformers,
    ):
        """Test an exception is raised if X is not a pd.DataFrame."""

        x = initialized_transformers[self.transformer_name]

        with pytest.raises(
            TypeError,
            match=f"{self.transformer_name}: X should be a pd.DataFrame",
        ):
            x._combine_X_y(X=non_df, y=pd.Series([1, 2]))

    @pytest.mark.parametrize("non_series", [1, True, "a", [1, 2], {"a": 1}])
    def test_y_not_Series_error(
        self,
        non_series,
        initialized_transformers,
    ):
        """Test an exception is raised if y is not a pd.Series."""

        x = initialized_transformers[self.transformer_name]

        with pytest.raises(
            TypeError,
            match=f"{self.transformer_name}: y should be a pd.Series",
        ):
            x._combine_X_y(X=pd.DataFrame({"a": [1, 2]}), y=non_series)

    def test_X_and_y_different_number_of_rows_error(
        self,
        initialized_transformers,
    ):
        """Test an exception is raised if X and y have different numbers of rows."""

        x = initialized_transformers[self.transformer_name]

        with pytest.raises(
            ValueError,
            match=re.escape(
                f"{self.transformer_name}: X and y have different numbers of rows (2 vs 1)",
            ),
        ):
            x._combine_X_y(X=pd.DataFrame({"a": [1, 2]}), y=pd.Series([2]))

    def test_X_and_y_different_indexes_warning(
        self,
        initialized_transformers,
    ):
        """Test a warning is raised if X and y have different indexes, but the output is still X and y."""

        x = initialized_transformers[self.transformer_name]

        with pytest.warns(
            UserWarning,
            match=f"{self.transformer_name}: X and y do not have equal indexes",
        ):
            x._combine_X_y(
                X=pd.DataFrame({"a": [1, 2]}, index=[1, 2]),
                y=pd.Series([2, 4]),
            )

    def test_output_same_indexes(
        self,
        initialized_transformers,
    ):
        """Test output is correct if X and y have the same index."""
        x = initialized_transformers[self.transformer_name]

        result = x._combine_X_y(
            X=pd.DataFrame({"a": [1, 2]}, index=[1, 2]),
            y=pd.Series([2, 4], index=[1, 2]),
        )

        expected_output = pd.DataFrame(
            {"a": [1, 2], "_temporary_response": [2, 4]},
            index=[1, 2],
        )

        pd.testing.assert_frame_equal(result, expected_output)


class CheckWeightsColumnTests:
    """
    tests for check_weights_column method.
    Note this deliberately avoids starting with "Tests" so that the tests are not run on import.
    """

    def get_df_error_combos():
        return [
            (
                pd.DataFrame({"a": [1, 2], "b": [3, 4]}),
                r"weight col \(c\) is not present in columns of data",
                "c",
            ),
            (
                pd.DataFrame({"a": [1, 2], "b": ["a", "b"]}),
                r"weight column must be numeric.",
                "b",
            ),
            (
                pd.DataFrame({"a": [1, 2], "b": [-1, 0]}),
                r"weight column must be positive",
                "b",
            ),
            (
                pd.DataFrame({"a": [1, 2], "b": [np.nan, 0]}),
                r"weight column must be non-null",
                "b",
            ),
        ]

    @pytest.mark.parametrize("df, error, col", get_df_error_combos())
    def test_weight_not_in_X_error(self, df, error, col, uninitialized_transformers):
        """Test an error is raised if weight is not in X."""

        with pytest.raises(
            ValueError,
            match=error,
        ):
            uninitialized_transformers[self.transformer_name].check_weights_column(
                df,
                col,
            )


class OtherBaseBehaviourTests(
    ColumnsCheckTests,
    CheckWeightsColumnTests,
    CombineXYTests,
):
    """
    Class to collect and hold tests for BaseTransformerBehaviour outside the three standard methods.
    Note this deliberately avoids starting with "Tests" so that the tests are not run on import.
    """<|MERGE_RESOLUTION|>--- conflicted
+++ resolved
@@ -52,28 +52,6 @@
                 **minimal_attribute_dict[self.transformer_name],
             )
 
-<<<<<<< HEAD
-=======
-    @pytest.mark.parametrize("non_bool", [1, "True", {"a": 1}, [1, 2], None])
-    def test_copy_non_bool_error(
-        self,
-        non_bool,
-        minimal_attribute_dict,
-        uninitialized_transformers,
-    ):
-        """Test an error is raised if copy is not specified as a bool."""
-
-        with pytest.raises(
-            TypeError,
-            match=f"{self.transformer_name}: copy must be a bool",
-        ):
-            uninitialized_transformers[self.transformer_name](
-                copy=non_bool,
-                **minimal_attribute_dict[self.transformer_name],
-            )
-
->>>>>>> 1ef0ea95
-
 class ColumnStrListInitTests(GenericInitTests):
     """
     Tests for BaseTransformer.init() behaviour specific to when a transformer takes columns as string or list.
