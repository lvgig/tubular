import numpy as np
import pandas as pd
import pytest
import sklearn
import test_aide as ta

import tests.test_data as d
import tubular
from tubular.nominal import OneHotEncodingTransformer


class TestInit:
    """Tests for OneHotEncodingTransformer.init()."""

    def test_super_init_called(self, mocker):
        """Test that init calls BaseNominalTransformer.init.

        Note, not using ta.functions.assert_function_call for this as it does not handle self being passed to BaseNominalTransformer.init.
        """
        expected_keyword_args = {"columns": None, "verbose": True}

        mocker.patch("tubular.nominal.BaseNominalTransformer.__init__")

        x = OneHotEncodingTransformer(columns=None, verbose=True)

        assert (
            tubular.nominal.BaseNominalTransformer.__init__.call_count == 1
        ), f"Not enough calls to BaseNominalTransformer.__init__ -\n  Expected: 1\n  Actual: {tubular.nominal.BaseNominalTransformer.__init__.call_count}"

        call_args = tubular.nominal.BaseNominalTransformer.__init__.call_args_list[0]
        call_pos_args = call_args[0]
        call_kwargs = call_args[1]

        ta.equality.assert_equal_dispatch(
            expected=expected_keyword_args,
            actual=call_kwargs,
            msg="kwargs for BaseNominalTransformer.__init__ in OneHotEncodingTransformer.init",
        )

        assert (
            len(call_pos_args) == 1
        ), f"Unepxected number of positional args in BaseNominalTransformer.__init__ call -\n  Expected: 1\n  Actual: {len(call_pos_args)}"

        assert (
            call_pos_args[0] is x
        ), f"Unexpected positional arg (self) in BaseNominalTransformer.__init__ call -\n  Expected: self\n  Actual: {call_pos_args[0]}"

<<<<<<< HEAD
    # TODO replace type checks left by deleting one hot encoder init call test
    def test_one_hot_encoder_init_called(self, mocker):
        """Test that init calls OneHotEncoder.init.

        Again not using ta.functions.assert_function_call for this as it does not handle self being passed to OneHotEncoder.init
        """
        expected_keyword_args = {
            "sparse": False,
            "handle_unknown": "ignore",
            "dtype": np.int8,
        }

        mocker.patch("sklearn.preprocessing.OneHotEncoder.__init__")

        x = OneHotEncodingTransformer(
            columns=["a"],
            verbose=True,
            separator="x",
            drop_original=True,
        )

        assert (
            sklearn.preprocessing.OneHotEncoder.__init__.call_count == 1
        ), f"Not enough calls to OneHotEncoder.__init__ -\n  Expected: 1\n  Actual: {sklearn.preprocessing.OneHotEncoder.__init__.call_count}"

        call_args = sklearn.preprocessing.OneHotEncoder.__init__.call_args_list[0]
        call_pos_args = call_args[0]
        call_kwargs = call_args[1]

        ta.equality.assert_equal_dispatch(
            expected=expected_keyword_args,
            actual=call_kwargs,
            msg="kwargs for OneHotEncoder.__init__ in OneHotEncodingTransformer.init",
        )

        assert (
            len(call_pos_args) == 1
        ), f"Unepxected number of positional args in OneHotEncoder.__init__ call -\n  Expected: 1\n  Actual: {len(call_pos_args)}"

        assert (
            call_pos_args[0] is x
        ), f"Unexpected positional arg (self) in OneHotEncoder.__init__ call -\n  Expected: self\n  Actual: {call_pos_args[0]}"

=======
>>>>>>> 1ef0ea95

class TestFit:
    """Tests for OneHotEncodingTransformer.fit()."""

    def test_base_nominal_transformer_fit_called(self, mocker):
        """Test that fit calls BaseNominalTransformer.fit."""
        expected_keyword_args = {"X": d.create_df_1(), "y": None}

        df = d.create_df_1()

        x = OneHotEncodingTransformer(columns="b")

        mocker.patch("tubular.nominal.BaseNominalTransformer.fit")

        x.fit(df)

        assert (
            tubular.nominal.BaseNominalTransformer.fit.call_count == 1
        ), f"Not enough calls to BaseNominalTransformer.fit -\n  Expected: 1\n  Actual: {tubular.nominal.BaseNominalTransformer.fit.call_count}"

        call_args = tubular.nominal.BaseNominalTransformer.fit.call_args_list[0]
        call_pos_args = call_args[0]
        call_kwargs = call_args[1]

        ta.equality.assert_equal_dispatch(
            expected=expected_keyword_args,
            actual=call_kwargs,
            msg="kwargs for BaseNominalTransformer.fit in OneHotEncodingTransformer.init",
        )

        assert (
            len(call_pos_args) == 1
        ), f"Unepxected number of positional args in BaseNominalTransformer.fit call -\n  Expected: 1\n  Actual: {len(call_pos_args)}"

        assert (
            call_pos_args[0] is x
        ), f"Unexpected positional arg (self) in BaseNominalTransformer.fit call -\n  Expected: self\n  Actual: {call_pos_args[0]}"

    def test_one_hot_encoder_fit_called(self, mocker):
        """Test that fit calls OneHotEncoder.fit."""
        expected_keyword_args = {"X": d.create_df_1()[["b"]], "y": None}

        df = d.create_df_1()

        x = OneHotEncodingTransformer(columns="b")

        mocker.patch("sklearn.preprocessing.OneHotEncoder.fit")

        x.fit(df)

        assert (
            sklearn.preprocessing.OneHotEncoder.fit.call_count == 1
        ), f"Not enough calls to OneHotEncoder.fit -\n  Expected: 1\n  Actual: {sklearn.preprocessing.OneHotEncoder.fit.call_count}"

        call_args = sklearn.preprocessing.OneHotEncoder.fit.call_args_list[0]
        call_pos_args = call_args[0]
        call_kwargs = call_args[1]

        ta.equality.assert_equal_dispatch(
            expected=expected_keyword_args,
            actual=call_kwargs,
            msg="kwargs for OneHotEncoder.fit in OneHotEncodingTransformer.init",
        )

        assert (
            len(call_pos_args) == 1
        ), f"Unepxected number of positional args in OneHotEncoder.fit call -\n  Expected: 1\n  Actual: {len(call_pos_args)}"

        assert (
            call_pos_args[0] is x
        ), f"Unexpected positional arg (self) in OneHotEncoder.fit call -\n  Expected: self\n  Actual: {call_pos_args[0]}"

    def test_nulls_in_X_error(self):
        """Test that an exception is raised if X has nulls in column to be fit on."""
        df = d.create_df_2()

        x = OneHotEncodingTransformer(columns=["b", "c"])

        with pytest.raises(
            ValueError,
            match="OneHotEncodingTransformer: column b has nulls - replace before proceeding",
        ):
            x.fit(df)

    def test_fields_with_over_100_levels_error(self):
        """Test that OneHotEncodingTransformer.fit on fields with more than 100 levels raises error."""
        df = pd.DataFrame({"b": list(range(101))})
        df["a"] = 1

        x = OneHotEncodingTransformer(columns=["a", "b"])

        with pytest.raises(
            ValueError,
            match="OneHotEncodingTransformer: column b has over 100 unique values - consider another type of encoding",
        ):
            x.fit(df)

    def test_fit_returns_self(self):
        """Test fit returns self?."""
        df = d.create_df_1()

        x = OneHotEncodingTransformer(columns="b")

        x_fitted = x.fit(df)

        assert (
            x_fitted is x
        ), "Returned value from OneHotEncodingTransformer.fit not as expected."

    def test_fit_not_changing_data(self):
        """Test fit does not change X."""
        df = d.create_df_1()

        x = OneHotEncodingTransformer(columns="b")

        x.fit(df)

        ta.equality.assert_equal_dispatch(
            expected=d.create_df_1(),
            actual=df,
            msg="Check X not changing during fit",
        )


class TestTransform:
    """Tests for OneHotEncodingTransformer.transform()."""

    def expected_df_1():
        """Expected output for test_expected_output."""
        df = pd.DataFrame(
            {
                "a": [4, 2, 2, 1, 3],
                "b": ["x", "z", "y", "x", "x"],
                "c": ["c", "a", "a", "c", "b"],
            },
        )

        df["c"] = df["c"].astype("category")

        df["b_x"] = [1.0, 0.0, 0.0, 1.0, 1.0]
        df["b_y"] = [0.0, 0.0, 1.0, 0.0, 0.0]
        df["b_z"] = [0.0, 1.0, 0.0, 0.0, 0.0]

        return df

    def expected_df_2():
        """Expected output for test_unseen_categories_encoded_as_all_zeroes."""
        df = pd.DataFrame(
            {
                "a": [1, 5, 2, 3, 3],
                "b": ["w", "w", "z", "y", "x"],
                "c": ["a", "a", "c", "b", "a"],
            },
            index=[10, 15, 200, 251, 59],
        )

        df["c"] = df["c"].astype("category")

        df["a_1"] = [1.0, 0.0, 0.0, 0.0, 0.0]
        df["a_2"] = [0.0, 0.0, 1.0, 0.0, 0.0]
        df["a_3"] = [0.0, 0.0, 0.0, 1.0, 1.0]
        df["a_4"] = [0.0, 0.0, 0.0, 0.0, 0.0]
        df["b_x"] = [0.0, 0.0, 0.0, 0.0, 1.0]
        df["b_y"] = [0.0, 0.0, 0.0, 1.0, 0.0]
        df["b_z"] = [0.0, 0.0, 1.0, 0.0, 0.0]
        df["c_a"] = [1.0, 1.0, 0.0, 0.0, 1.0]
        df["c_b"] = [0.0, 0.0, 0.0, 1.0, 0.0]
        df["c_c"] = [0.0, 0.0, 1.0, 0.0, 0.0]

        return df

    def test_columns_check_call(self, mocker):
        """Test the first call to BaseTransformer columns_check."""
        df = d.create_df_1()

        x = OneHotEncodingTransformer(columns="b")

        x.fit(df)

        expected_call_args = {0: {"args": (d.create_df_1(),), "kwargs": {}}}

        with ta.functions.assert_function_call(
            mocker,
            tubular.base.BaseTransformer,
            "columns_check",
            expected_call_args,
        ):
            x.transform(df)

    def test_check_is_fitted_first_call(self, mocker):
        """Test the calls to BaseTransformer check_is_fitted."""
        df = d.create_df_1()

        x = OneHotEncodingTransformer(columns="b")

        x.fit(df)

        expected_call_args = {
            0: {"args": (["separator"],), "kwargs": {}},
            1: {"args": (["drop_original"],), "kwargs": {}},
        }

        with ta.functions.assert_function_call(
            mocker,
            tubular.base.BaseTransformer,
            "check_is_fitted",
            expected_call_args,
        ):
            x.transform(df)

    def test_non_numeric_column_error_1(self):
        """Test that transform will raise an error if a column to transform has nulls."""
        df_train = d.create_df_1()
        df_test = d.create_df_2()

        x = OneHotEncodingTransformer(columns=["b"])

        x.fit(df_train)

        with pytest.raises(
            ValueError,
            match="OneHotEncodingTransformer: column b has nulls - replace before proceeding",
        ):
            x.transform(df_test)

    def test_base_nominal_transformer_transform_called(self, mocker):
        """Test that BaseNominalTransformer.transform called."""
        df = d.create_df_1()

        x = OneHotEncodingTransformer(columns="b")

        x.fit(df)

        mocker.patch(
            "tubular.nominal.BaseNominalTransformer.transform",
            return_value=d.create_df_1(),
        )

        x.transform(df)

        assert (
            tubular.nominal.BaseNominalTransformer.transform.call_count == 1
        ), f"Not enough calls to BaseNominalTransformer.transform -\n  Expected: 1\n  Actual: {tubular.nominal.BaseNominalTransformer.transform.call_count}"

        call_args = tubular.nominal.BaseNominalTransformer.transform.call_args_list[0]
        call_pos_args = call_args[0]
        call_kwargs = call_args[1]

        ta.equality.assert_equal_dispatch(
            expected={},
            actual=call_kwargs,
            msg="kwargs for BaseNominalTransformer.transform in OneHotEncodingTransformer.init",
        )

        expected_pos_args = (x, d.create_df_1())

        assert (
            len(call_pos_args) == 2
        ), f"Unepxected number of positional args in BaseNominalTransformer.transform call -\n  Expected: 2\n  Actual: {len(call_pos_args)}"

        ta.equality.assert_frame_equal_msg(
            expected=expected_pos_args[1],
            actual=call_pos_args[1],
            msg_tag="X positional arg in BaseNominalTransformer.transform call",
        )

        assert (
            expected_pos_args[0] == call_pos_args[0]
        ), "self positional arg in BaseNominalTransformer.transform call"

    def test_one_hot_encoder_transform_called(self, mocker):
        """Test that OneHotEncoder.transform called."""
        df = d.create_df_1()

        x = OneHotEncodingTransformer(columns="b")

        x.fit(df)

        mocker.patch("sklearn.preprocessing.OneHotEncoder.transform")

        x.transform(df)

        assert (
            sklearn.preprocessing.OneHotEncoder.transform.call_count == 1
        ), f"Not enough calls to OneHotEncoder.transform -\n  Expected: 1\n  Actual: {sklearn.preprocessing.OneHotEncoder.transform.call_count}"

        call_args = sklearn.preprocessing.OneHotEncoder.transform.call_args_list[0]
        call_pos_args = call_args[0]
        call_kwargs = call_args[1]

        ta.equality.assert_equal_dispatch(
            expected={},
            actual=call_kwargs,
            msg="kwargs for OneHotEncodingTransformer.transform in BaseTransformer.init",
        )

        assert (
            len(call_pos_args) == 2
        ), f"Unepxected number of positional args in OneHotEncodingTransformer.transform call -\n  Expected: 2\n  Actual: {len(call_pos_args)}"

        assert (
            call_pos_args[0] is x
        ), f"Unexpected positional arg (self, index 1) in OneHotEncodingTransformer.transform call -\n  Expected: self\n  Actual: {call_pos_args[0]}"

        ta.equality.assert_frame_equal_msg(
            expected=d.create_df_1()[["b"]],
            actual=call_pos_args[1],
            msg_tag="X positional arg in OneHotEncodingTransformer.transform call",
        )

    @pytest.mark.parametrize(
        ("df_test", "expected"),
        ta.pandas.adjusted_dataframe_params(d.create_df_7(), expected_df_1()),
    )
    def test_expected_output(self, df_test, expected):
        """Test that OneHotEncodingTransformer.transform encodes the feature correctly.

        Also tests that OneHotEncodingTransformer.transform does not modify unrelated columns.
        """
        # transformer is fit on the whole dataset separately from the input df to work with the decorators
        columns = ["b"]
        df_train = d.create_df_7()
        x = OneHotEncodingTransformer(columns=columns)
        x.fit(df_train)

        df_transformed = x.transform(df_test)

        for col in [
            column + f"_{value}"
            for column in columns
            for value in df_train[column].unique().tolist()
        ]:
            expected[col] = expected[col].astype(np.int8)

        ta.equality.assert_frame_equal_msg(
            expected=expected,
            actual=df_transformed,
            msg_tag="Unspecified columns changed in transform",
        )

    def test_categories_not_modified(self):
        """Test that the categories from fit are not changed in transform."""
        df_train = d.create_df_1()
        df_test = d.create_df_7()

        x = OneHotEncodingTransformer(columns=["a", "b"], verbose=False)
        x2 = OneHotEncodingTransformer(columns=["a", "b"], verbose=False)

        x.fit(df_train)
        x2.fit(df_train)

        x.transform(df_test)

        ta.equality.assert_equal_dispatch(
            expected=list(x2.categories_[0]),
            actual=list(x.categories_[0]),
            msg="categories_ (index 0) modified during transform",
        )

        ta.equality.assert_equal_dispatch(
            expected=list(x2.categories_[1]),
            actual=list(x.categories_[1]),
            msg="categories_ (index 1) modified during transform",
        )

    def test_renaming_feature_works_as_expected(self):
        """Test OneHotEncodingTransformer.transform() is renaming features correctly."""
        df = d.create_df_7()
        df = df[["b", "c"]]

        x = OneHotEncodingTransformer(
            columns=["b", "c"],
            separator="|",
            drop_original=True,
        )

        x.fit(df)

        df_transformed = x.transform(df)

        ta.equality.assert_equal_dispatch(
            expected=["b|x", "b|y", "b|z", "c|a", "c|b", "c|c"],
            actual=list(df_transformed.columns.values),
            msg="renaming columns feature in OneHotEncodingTransformer.transform",
        )

    def test_warning_generated_by_unseen_categories(self):
        """Test OneHotEncodingTransformer.transform triggers a warning for unseen categories."""
        df_train = d.create_df_7()
        df_test = d.create_df_8()

        x = OneHotEncodingTransformer(columns=["a", "b", "c"], verbose=True)

        x.fit(df_train)

        with pytest.warns(Warning):
            x.transform(df_test)

    @pytest.mark.parametrize(
        ("df_test", "expected"),
        ta.pandas.adjusted_dataframe_params(d.create_df_8(), expected_df_2()),
    )
    def test_unseen_categories_encoded_as_all_zeroes(self, df_test, expected):
        """Test OneHotEncodingTransformer.transform encodes unseen categories correctly (all 0s)."""
        # transformer is fit on the whole dataset separately from the input df to work with the decorators
        df_train = d.create_df_7()
        columns = ["a", "b", "c"]
        x = OneHotEncodingTransformer(columns=columns, verbose=False)
        x.fit(df_train)

        df_transformed = x.transform(df_test)

        for col in [
            column + f"_{value}"
            for column in columns
            for value in df_train[column].unique().tolist()
        ]:
            expected[col] = expected[col].astype(np.int8)

        ta.equality.assert_equal_dispatch(
            expected=expected,
            actual=df_transformed,
            msg="unseen category rows not encoded as 0s",
        )

    def test_original_columns_dropped_when_specified(self):
        """Test OneHotEncodingTransformer.transform drops original columns get when specified."""
        df = d.create_df_7()

        x = OneHotEncodingTransformer(columns=["a", "b", "c"], drop_original=True)

        x.fit(df)

        df_transformed = x.transform(df)

        ta.equality.assert_equal_dispatch(
            expected=["a", "b", "c"],
            actual=[
                x
                for x in df.columns.to_numpy()
                if x not in df_transformed.columns.to_numpy()
            ],
            msg="original columns not dropped",
        )

    def test_original_columns_kept_when_specified(self):
        """Test OneHotEncodingTransformer.transform keeps original columns when specified."""
        df = d.create_df_7()

        x = OneHotEncodingTransformer(columns=["a", "b", "c"], drop_original=False)

        x.fit(df)

        df_transformed = x.transform(df)

        ta.equality.assert_equal_dispatch(
            expected=list(set()),
            actual=list({"a", "b", "c"} - set(df_transformed.columns)),
            msg="original columns not kept",
        )<|MERGE_RESOLUTION|>--- conflicted
+++ resolved
@@ -44,53 +44,6 @@
         assert (
             call_pos_args[0] is x
         ), f"Unexpected positional arg (self) in BaseNominalTransformer.__init__ call -\n  Expected: self\n  Actual: {call_pos_args[0]}"
-
-<<<<<<< HEAD
-    # TODO replace type checks left by deleting one hot encoder init call test
-    def test_one_hot_encoder_init_called(self, mocker):
-        """Test that init calls OneHotEncoder.init.
-
-        Again not using ta.functions.assert_function_call for this as it does not handle self being passed to OneHotEncoder.init
-        """
-        expected_keyword_args = {
-            "sparse": False,
-            "handle_unknown": "ignore",
-            "dtype": np.int8,
-        }
-
-        mocker.patch("sklearn.preprocessing.OneHotEncoder.__init__")
-
-        x = OneHotEncodingTransformer(
-            columns=["a"],
-            verbose=True,
-            separator="x",
-            drop_original=True,
-        )
-
-        assert (
-            sklearn.preprocessing.OneHotEncoder.__init__.call_count == 1
-        ), f"Not enough calls to OneHotEncoder.__init__ -\n  Expected: 1\n  Actual: {sklearn.preprocessing.OneHotEncoder.__init__.call_count}"
-
-        call_args = sklearn.preprocessing.OneHotEncoder.__init__.call_args_list[0]
-        call_pos_args = call_args[0]
-        call_kwargs = call_args[1]
-
-        ta.equality.assert_equal_dispatch(
-            expected=expected_keyword_args,
-            actual=call_kwargs,
-            msg="kwargs for OneHotEncoder.__init__ in OneHotEncodingTransformer.init",
-        )
-
-        assert (
-            len(call_pos_args) == 1
-        ), f"Unepxected number of positional args in OneHotEncoder.__init__ call -\n  Expected: 1\n  Actual: {len(call_pos_args)}"
-
-        assert (
-            call_pos_args[0] is x
-        ), f"Unexpected positional arg (self) in OneHotEncoder.__init__ call -\n  Expected: self\n  Actual: {call_pos_args[0]}"
-
-=======
->>>>>>> 1ef0ea95
 
 class TestFit:
     """Tests for OneHotEncodingTransformer.fit()."""
