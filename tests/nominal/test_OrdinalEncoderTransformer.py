import pandas as pd
import pytest
import test_aide as ta

import tests.test_data as d
from tests.base_tests import (
    ColumnStrListInitTests,
    GenericFitTests,
    GenericTransformTests,
    OtherBaseBehaviourTests,
    WeightColumnFitMixinTests,
    WeightColumnInitMixinTests,
)
from tubular.nominal import OrdinalEncoderTransformer


# Dataframe used exclusively in this testing script
def create_OrdinalEncoderTransformer_test_df():
    """Create DataFrame to use OrdinalEncoderTransformer tests that correct values are.

    DataFrame column a is the response, the other columns are categorical columns
    of types; object, category, int, float, bool.

    """
    df = pd.DataFrame(
        {
            "a": [1, 2, 3, 4, 5, 6],
            "b": ["a", "b", "c", "d", "e", "f"],
            "c": ["a", "b", "c", "d", "e", "f"],
            "d": [1, 2, 3, 4, 5, 6],
            "e": [3, 4, 5, 6, 7, 8.0],
            "f": [False, False, False, True, True, True],
        },
    )

    df["c"] = df["c"].astype("category")

    return df


class TestInit(ColumnStrListInitTests, WeightColumnInitMixinTests):
    """Tests for OrdinalEncoderTransformer.init()."""

    @classmethod
    def setup_class(cls):
        cls.transformer_name = "OrdinalEncoderTransformer"


class TestFit(GenericFitTests, WeightColumnFitMixinTests):
    """Tests for OrdinalEncoderTransformer.fit()."""

    @classmethod
    def setup_class(cls):
        cls.transformer_name = "OrdinalEncoderTransformer"

    def test_learnt_values(self):
        """Test that the ordinal encoder values learnt during fit are expected."""
        df = create_OrdinalEncoderTransformer_test_df()

        x = OrdinalEncoderTransformer(columns=["b", "d", "f"])

        x.fit(df, df["a"])

        ta.classes.test_object_attributes(
            obj=x,
            expected_attributes={
                "mappings": {
                    "b": {"a": 1, "b": 2, "c": 3, "d": 4, "e": 5, "f": 6},
                    "d": {1: 1, 2: 2, 3: 3, 4: 4, 5: 5, 6: 6},
                    "f": {False: 1, True: 2},
                },
            },
            msg="mappings attribute",
        )

    def test_learnt_values_weight(self):
        """Test that the ordinal encoder values learnt during fit are expected if a weights column is specified."""
        df = create_OrdinalEncoderTransformer_test_df()

        x = OrdinalEncoderTransformer(weights_column="e", columns=["b", "d", "f"])

        x.fit(df, df["a"])

        ta.classes.test_object_attributes(
            obj=x,
            expected_attributes={
                "mappings": {
                    "b": {"a": 1, "b": 2, "c": 3, "d": 4, "e": 5, "f": 6},
                    "d": {1: 1, 2: 2, 3: 3, 4: 4, 5: 5, 6: 6},
                    "f": {False: 1, True: 2},
                },
            },
            msg="mappings attribute",
        )

    def test_response_column_nulls_error(self):
        """Test that an exception is raised if nulls are present in response_column."""
        df = d.create_df_4()

        x = OrdinalEncoderTransformer(columns=["b"])

        with pytest.raises(
            ValueError,
            match="OrdinalEncoderTransformer: y has 1 null values",
        ):
            x.fit(df, df["a"])


class TestTransform(GenericTransformTests):
    """Tests for OrdinalEncoderTransformer.transform()."""

    @classmethod
    def setup_class(cls):
        cls.transformer_name = "OrdinalEncoderTransformer"

    def expected_df_1():
        """Expected output for ."""
        df = pd.DataFrame(
            {
                "a": [1, 2, 3, 4, 5, 6],
                "b": [1, 2, 3, 4, 5, 6],
                "c": ["a", "b", "c", "d", "e", "f"],
                "d": [1, 2, 3, 4, 5, 6],
                "e": [3.0, 4.0, 5.0, 6.0, 7.0, 8.0],
                "f": [1, 1, 1, 2, 2, 2],
            },
        )

        df["c"] = df["c"].astype("category")

        return df

<<<<<<< HEAD
    def test_check_is_fitted_called(self, mocker):
        """Test that BaseTransformer check_mappable_rows called."""
        df = create_OrdinalEncoderTransformer_test_df()

        x = OrdinalEncoderTransformer(columns="b")

        x.fit(df, df["a"])

        expected_call_args = {0: {"args": (df,), "kwargs": {}}}

        with ta.functions.assert_function_call(
            mocker,
            tubular.nominal.BaseNominalTransformer,
            "check_mappable_rows",
            expected_call_args,
        ):
            x.transform(df)

    def test_not_dataframe_error_raised(self):
        df = create_OrdinalEncoderTransformer_test_df()

        x = OrdinalEncoderTransformer(columns="b")
        x.fit(df, df["a"])

        with pytest.raises(
            TypeError,
            match=f"{x.classname()}: X should be a polars or pandas DataFrame/LazyFrame",
        ):
            x.transform(X=[1, 2, 3, 4, 5, 6])

    def test_super_transform_called(self, mocker):
        """Test that BaseMappingTransformMixin.transform called."""
        df = create_OrdinalEncoderTransformer_test_df()

        x = OrdinalEncoderTransformer(columns="b")

        x.fit(df, df["a"])

        expected_call_args = {
            0: {
                "args": (x, create_OrdinalEncoderTransformer_test_df()),
                "kwargs": {},
            },
        }

        with ta.functions.assert_function_call(
            mocker,
            tubular.mapping.BaseMappingTransformMixin,
            "transform",
            expected_call_args,
            return_value=create_OrdinalEncoderTransformer_test_df(),
        ):
            x.transform(df)

=======
>>>>>>> b885fc7b
    def test_learnt_values_not_modified(self):
        """Test that the mappings from fit are not changed in transform."""
        df = create_OrdinalEncoderTransformer_test_df()

        x = OrdinalEncoderTransformer(columns="b")

        x.fit(df, df["a"])

        x2 = OrdinalEncoderTransformer(columns="b")

        x2.fit(df, df["a"])

        x2.transform(df)

        ta.equality.assert_equal_dispatch(
            expected=x.mappings,
            actual=x2.mappings,
            msg="Mean response values not changed in transform",
        )

    @pytest.mark.parametrize(
        ("df", "expected"),
        ta.pandas.adjusted_dataframe_params(
            create_OrdinalEncoderTransformer_test_df(),
            expected_df_1(),
        ),
    )
    def test_expected_output(self, df, expected):
        """Test that the output is expected from transform."""
        x = OrdinalEncoderTransformer(columns=["b", "d", "f"])

        # set the impute values dict directly rather than fitting x on df so test works with helpers
        x.mappings = {
            "b": {"a": 1, "b": 2, "c": 3, "d": 4, "e": 5, "f": 6},
            "d": {1: 1, 2: 2, 3: 3, 4: 4, 5: 5, 6: 6},
            "f": {False: 1, True: 2},
        }

        df_transformed = x.transform(df)

        ta.equality.assert_frame_equal_msg(
            actual=df_transformed,
            expected=expected,
            msg_tag="Unexpected values in OrdinalEncoderTransformer.transform",
        )


class TestOtherBaseBehaviour(OtherBaseBehaviourTests):
    """
    Class to run tests for OrdinalEncoderTransformer outside the three standard methods.

    May need to overwite specific tests in this class if the tested transformer modifies this behaviour.
    """

    @classmethod
    def setup_class(cls):
        cls.transformer_name = "OrdinalEncoderTransformer"<|MERGE_RESOLUTION|>--- conflicted
+++ resolved
@@ -130,63 +130,6 @@
 
         return df
 
-<<<<<<< HEAD
-    def test_check_is_fitted_called(self, mocker):
-        """Test that BaseTransformer check_mappable_rows called."""
-        df = create_OrdinalEncoderTransformer_test_df()
-
-        x = OrdinalEncoderTransformer(columns="b")
-
-        x.fit(df, df["a"])
-
-        expected_call_args = {0: {"args": (df,), "kwargs": {}}}
-
-        with ta.functions.assert_function_call(
-            mocker,
-            tubular.nominal.BaseNominalTransformer,
-            "check_mappable_rows",
-            expected_call_args,
-        ):
-            x.transform(df)
-
-    def test_not_dataframe_error_raised(self):
-        df = create_OrdinalEncoderTransformer_test_df()
-
-        x = OrdinalEncoderTransformer(columns="b")
-        x.fit(df, df["a"])
-
-        with pytest.raises(
-            TypeError,
-            match=f"{x.classname()}: X should be a polars or pandas DataFrame/LazyFrame",
-        ):
-            x.transform(X=[1, 2, 3, 4, 5, 6])
-
-    def test_super_transform_called(self, mocker):
-        """Test that BaseMappingTransformMixin.transform called."""
-        df = create_OrdinalEncoderTransformer_test_df()
-
-        x = OrdinalEncoderTransformer(columns="b")
-
-        x.fit(df, df["a"])
-
-        expected_call_args = {
-            0: {
-                "args": (x, create_OrdinalEncoderTransformer_test_df()),
-                "kwargs": {},
-            },
-        }
-
-        with ta.functions.assert_function_call(
-            mocker,
-            tubular.mapping.BaseMappingTransformMixin,
-            "transform",
-            expected_call_args,
-            return_value=create_OrdinalEncoderTransformer_test_df(),
-        ):
-            x.transform(df)
-
-=======
->>>>>>> b885fc7b
     def test_learnt_values_not_modified(self):
         """Test that the mappings from fit are not changed in transform."""
         df = create_OrdinalEncoderTransformer_test_df()
