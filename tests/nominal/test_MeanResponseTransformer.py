--- conflicted
+++ resolved
@@ -285,101 +285,10 @@
         assert_series_equal(expected, output)
 
 
-<<<<<<< HEAD
 class TestFit(GenericFitTests, WeightColumnFitMixinTests):
     @classmethod
     def setup_class(cls):
         cls.transformer_name = "MeanResponseTransformer"
-=======
-class TestFit:
-    def test_super_fit_called(self, mocker):
-        """Test that fit calls BaseTransformer.fit."""
-        df = create_MeanResponseTransformer_test_df()
-
-        x = MeanResponseTransformer(columns="b")
-
-        spy = mocker.spy(tubular.base.BaseTransformer, "fit")
-
-        x.fit(df, df["a"])
-
-        assert spy.call_count == 1, "unexpected number of calls to BaseTransformer.fit"
-
-        call_args = spy.call_args_list[0]
-        call_pos_args = call_args[0]
-        call_kwargs = call_args[1]
-
-        expected_kwargs = {}
-
-        assert (
-            call_kwargs == expected_kwargs
-        ), "unexpected kwargs in BaseTransformer.fit call"
-
-        expected_pos_args = (
-            x,
-            create_MeanResponseTransformer_test_df(),
-            create_MeanResponseTransformer_test_df()["a"],
-        )
-
-        assert len(expected_pos_args) == len(
-            call_pos_args,
-        ), "unexpected # positional args in BaseTransformer.fit call"
-
-        ta.equality.assert_equal_dispatch(
-            expected_pos_args,
-            call_pos_args,
-            "unexpected arguments in BaseTransformer.fit call",
-        )
-
-    @pytest.mark.parametrize(
-        ("level", "target_column", "unseen_level_handling"),
-        [
-            (None, "a", "Mean"),
-            ("all", "multi_level_response", 32),
-            (["yellow", "blue"], "multi_level_response", "Highest"),
-        ],
-    )
-    def test_fit_returns_self(self, level, target_column, unseen_level_handling):
-        """Test fit returns self?."""
-        df = create_MeanResponseTransformer_test_df()
-
-        x = MeanResponseTransformer(
-            columns="b",
-            level=level,
-            unseen_level_handling=unseen_level_handling,
-        )
-
-        x_fitted = x.fit(df, df[target_column])
-
-        assert (
-            x_fitted is x
-        ), "Returned value from create_MeanResponseTransformer_test_df.fit not as expected."
-
-    @pytest.mark.parametrize(
-        ("level", "target_column", "unseen_level_handling"),
-        [
-            (None, "a", "Mean"),
-            ("all", "multi_level_response", 32),
-            (["yellow", "blue"], "multi_level_response", "Highest"),
-        ],
-    )
-    def test_fit_not_changing_data(self, level, target_column, unseen_level_handling):
-        """Test fit does not change X."""
-        df = create_MeanResponseTransformer_test_df()
-
-        x = MeanResponseTransformer(
-            columns="b",
-            level=level,
-            unseen_level_handling=unseen_level_handling,
-        )
-
-        x.fit(df, df[target_column])
-
-        ta.equality.assert_equal_dispatch(
-            expected=create_MeanResponseTransformer_test_df(),
-            actual=df,
-            msg="Check X not changing during fit",
-        )
->>>>>>> bbc3d441
 
     @pytest.mark.parametrize(
         ("level", "target_column", "unseen_level_handling"),
@@ -1160,80 +1069,6 @@
 
         return df
 
-<<<<<<< HEAD
-=======
-    def test_check_is_fitted_called(self, mocker):
-        """Test that BaseTransformer check_is_fitted called."""
-        df = create_MeanResponseTransformer_test_df()
-
-        x = MeanResponseTransformer(columns="b")
-
-        x.fit(df, df["a"])
-
-        expected_call_args = {0: {"args": (["mappings"],), "kwargs": {}}}
-
-        with ta.functions.assert_function_call(
-            mocker,
-            tubular.base.BaseTransformer,
-            "check_is_fitted",
-            expected_call_args,
-        ):
-            x.transform(df)
-
-    def test_not_dataframe_error_raised(self):
-        df = create_MeanResponseTransformer_test_df()
-
-        x = MeanResponseTransformer(columns="b")
-        x.fit(df, df["a"])
-
-        with pytest.raises(
-            TypeError,
-            match=f"{x.classname()}: X should be a pd.DataFrame",
-        ):
-            x.transform(X=[1, 2, 3, 4, 5, 6])
-
-    def test_super_transform_called(self, mocker):
-        """Test that BaseNominalTransformer.transform called."""
-        df = create_MeanResponseTransformer_test_df()
-
-        x = MeanResponseTransformer(columns="b")
-
-        x.fit(df, df["a"])
-
-        expected_call_args = {
-            0: {"args": (create_MeanResponseTransformer_test_df(),), "kwargs": {}},
-        }
-
-        with ta.functions.assert_function_call(
-            mocker,
-            tubular.nominal.BaseNominalTransformer,
-            "transform",
-            expected_call_args,
-            return_value=create_MeanResponseTransformer_test_df(),
-        ):
-            x.transform(df)
-
-    def test_learnt_values_not_modified(self):
-        """Test that the mappings from fit are not changed in transform."""
-        df = create_MeanResponseTransformer_test_df()
-
-        x = MeanResponseTransformer(columns="b")
-
-        x.fit(df, df["a"])
-
-        x2 = MeanResponseTransformer(columns="b")
-
-        x2.fit(df, df["a"])
-
-        x2.transform(df)
-
-        ta.equality.assert_equal_dispatch(
-            expected=x.mappings,
-            actual=x2.mappings,
-            msg="Mean response values not changed in transform",
-        )
-
->>>>>>> bbc3d441
     @pytest.mark.parametrize(
         ("df", "expected"),
         ta.pandas.adjusted_dataframe_params(
